--- conflicted
+++ resolved
@@ -1,437 +1,5 @@
-
 Hadoop HDFS Change Log
 
-<<<<<<< HEAD
-Release 2.3.0 - UNRELEASED
-
-  INCOMPATIBLE CHANGES
-
-  NEW FEATURES
-
-  IMPROVEMENTS
-
-    HDFS-5360. Improvement of usage message of renameSnapshot and
-    deleteSnapshot. (Shinichi Yamashita via wang)
-
-    HDFS-5331. make SnapshotDiff.java to a o.a.h.util.Tool interface implementation. 
-    (Vinayakumar B via umamahesh)
-
-    HDFS-4657.  Limit the number of blocks logged by the NN after a block
-    report to a configurable value.  (Aaron Twinning Meyers via Colin Patrick
-    McCabe)
-
-    HDFS-5344. Make LsSnapshottableDir as Tool interface implementation. (Sathish via umamahesh)
-
-    HDFS-5544. Adding Test case For Checking dfs.checksum type as NULL value. (Sathish via umamahesh)
-
-    HDFS-5568. Support includeSnapshots option with Fsck command. (Vinayakumar B via umamahesh)
-
-    HDFS-4983. Numeric usernames do not work with WebHDFS FS. (Yongjun Zhang via
-    jing9)
-
-    HDFS-5662. Can't decommission a DataNode due to file's replication factor
-    larger than the rest of the cluster size. (brandonli)
-
-    HDFS-5068. Convert NNThroughputBenchmark to a Tool to allow generic options.
-    (shv)
-
-    HDFS-5675. Add Mkdirs operation to NNThroughputBenchmark.
-    (Plamen Jeliazkov via shv)
-
-    HDFS-5677. Need error checking for HA cluster configuration.
-    (Vincent Sheffer via cos)
-
-  OPTIMIZATIONS
-
-  BUG FIXES
-
-    HDFS-5307. Support both HTTP and HTTPS in jsp pages (Haohui Mai via
-    brandonli)
-
-    HDFS-5291. Standby namenode after transition to active goes into safemode.
-    (jing9)
-
-    HDFS-5317. Go back to DFS Home link does not work on datanode webUI
-    (Haohui Mai via brandonli)
-
-    HDFS-5316. Namenode ignores the default https port (Haohui Mai via
-    brandonli)
-
-    HDFS-5281. COMMIT request should not block. (brandonli)
-
-    HDFS-5337. should do hsync for a commit request even there is no pending
-    writes (brandonli)
-
-    HDFS-5335. Hive query failed with possible race in dfs output stream.
-    (Haohui Mai via suresh)
-
-    HDFS-5322. HDFS delegation token not found in cache errors seen on secure HA 
-    clusters. (jing9)
-
-    HDFS-5329. Update FSNamesystem#getListing() to handle inode path in startAfter
-    token. (brandonli)
-
-    HDFS-5330. fix readdir and readdirplus for large directories (brandonli)
-
-    HDFS-5370. Typo in Error Message: different between range in condition
-    and range in error message. (Kousuke Saruta via suresh)
-
-    HDFS-5365. Fix libhdfs compile error on FreeBSD9. (Radim Kolar via cnauroth)
-    
-    HDFS-5347. Add HDFS NFS user guide. (brandonli)
-
-    HDFS-5403. WebHdfs client cannot communicate with older WebHdfs servers
-    post HDFS-5306. (atm)
-
-    HDFS-5171. NFS should create input stream for a file and try to share it
-    with multiple read requests. (Haohui Mai via brandonli)
-
-    HDFS-5413. hdfs.cmd does not support passthrough to any arbitrary class.
-    (cnauroth)
-
-    HDFS-5433. When reloading fsimage during checkpointing, we should clear
-    existing snapshottable directories. (Aaron T. Myers via wang)
-
-    HDFS-5432. TestDatanodeJsp fails on Windows due to assumption that loopback
-    address resolves to host name localhost. (cnauroth)
-
-    HDFS-5065. TestSymlinkHdfsDisable fails on Windows. (ivanmi)
-
-    HDFS-4633 TestDFSClientExcludedNodes fails sporadically if excluded nodes
-    cache expires too quickly  (Chris Nauroth via Sanjay)
-
-    HDFS-5037. Active NN should trigger its own edit log rolls. (wang)
-
-    HDFS-5035.  getFileLinkStatus and rename do not correctly check permissions
-    of symlinks.  (Andrew Wang via Colin Patrick McCabe)
-
-    HDFS-5456. NameNode startup progress creates new steps if caller attempts to
-    create a counter for a step that doesn't already exist.  (cnauroth)
-
-    HDFS-5458. Datanode failed volume threshold ignored if exception is thrown
-    in getDataDirsFromURIs. (Mike Mellenthin via wang)
-
-    HDFS-5252. Stable write is not handled correctly in someplace. (brandonli)
-
-    HDFS-5364. Add OpenFileCtx cache. (brandonli)
-
-    HDFS-5469. Add configuration property for the sub-directroy export path
-    (brandonli)
-
-    HADOOP-10109.  Fix test failure in TestOfflineEditsViewer introduced by
-    HADOOP-10052 (cmccabe)
-
-    HDFS-5519. COMMIT handler should update the commit status after sync
-    (brandonli)
-
-    HDFS-5372. In FSNamesystem, hasReadLock() returns false if the current 
-    thread holds the write lock (Vinaykumar B via umamahesh)
-
-    HDFS-4516. Client crash after block allocation and NN switch before lease recovery for 
-    the same file can cause readers to fail forever (VinaayKumar B via umamahesh)
-
-    HDFS-5014. Process register commands with out holding BPOfferService lock. 
-    (Vinaykumar B via umamahesh)
-
-    HDFS-5288. Close idle connections in portmap (Haohui Mai via brandonli)
-
-    HDFS-5407. Fix typos in DFSClientCache (Haohui Mai via brandonli)
-
-    HDFS-5548. Use ConcurrentHashMap in portmap (Haohui Mai via brandonli)
-
-    HDFS-5577. NFS user guide update (brandonli)
-
-    HDFS-5563. NFS gateway should commit the buffered data when read request comes
-    after write to the same file (brandonli)
-
-    HDFS-4997. libhdfs doesn't return correct error codes in most cases (cmccabe)
-
-    HDFS-5587. add debug information when NFS fails to start with duplicate user
-    or group names (brandonli)
-
-    HDFS-5590. Block ID and generation stamp may be reused when persistBlocks is 
-    set to false. (jing9)
-
-    HDFS-5353. Short circuit reads fail when dfs.encrypt.data.transfer is 
-    enabled. (Colin Patrick McCabe via jing9)
-
-    HDFS-5283. Under construction blocks only inside snapshots should not be
-    counted in safemode threshhold.  (Vinay via szetszwo)
-
-    HDFS-5257. addBlock() retry should return LocatedBlock with locations else client 
-    will get AIOBE. (Vinay via jing9)
-
-    HDFS-5427. Not able to read deleted files from snapshot directly under 
-    snapshottable dir after checkpoint and NN restart. (Vinay via jing9)
-
-    HDFS-5443. Delete 0-sized block when deleting an under-construction file that 
-    is included in snapshot. (jing9)
-
-    HDFS-5476. Snapshot: clean the blocks/files/directories under a renamed 
-    file/directory while deletion. (jing9)
-
-    HDFS-5425. Renaming underconstruction file with snapshots can make NN failure on 
-    restart. (jing9 and Vinay)
-
-    HDFS-5074. Allow starting up from an fsimage checkpoint in the middle of a
-    segment. (Todd Lipcon via atm)
-
-    HDFS-5474. Deletesnapshot can make Namenode in safemode on NN restarts. 
-    (Sathish via jing9)
-
-    HDFS-5504. In HA mode, OP_DELETE_SNAPSHOT is not decrementing the safemode threshold, 
-    leads to NN safemode. (Vinay via jing9)
-
-    HDFS-5428. Under construction files deletion after snapshot+checkpoint+nn restart 
-    leads nn safemode. (jing9)
-
-    HDFS-4201. NPE in BPServiceActor#sendHeartBeat. (jxiang via cmccabe)
-
-    HDFS-5666. Fix inconsistent synchronization in BPOfferService (jxiang via cmccabe)
-    
-    HDFS-5657. race condition causes writeback state error in NFS gateway (brandonli)
-
-    HDFS-5661. Browsing FileSystem via web ui, should use datanode's fqdn instead of ip 
-    address. (Benoy Antony via jing9)
-
-    HDFS-5582. hdfs getconf -excludeFile or -includeFile always failed (sathish
-    via cmccabe)
-
-    HDFS-5649. Unregister NFS and Mount service when NFS gateway is shutting down.
-    (brandonli)
-
-Release 2.2.0 - 2013-10-13
-
-  INCOMPATIBLE CHANGES
-
-  NEW FEATURES
-
-    HDFS-5230. Introduce RpcInfo to decouple XDR classes from the RPC API.
-    (Haohui Mai via brandonli)
-
-  IMPROVEMENTS
-
-    HDFS-5246. Make Hadoop nfs server port and mount daemon port
-    configurable. (Jinghui Wang via brandonli)
-
-    HDFS-5256. Use guava LoadingCache to implement DFSClientCache. (Haohui Mai
-    via brandonli)
-
-    HDFS-5308. Replace HttpConfig#getSchemePrefix with implicit schemes in HDFS 
-    JSP. (Haohui Mai via jing9)
-
-  OPTIMIZATIONS
-
-  BUG FIXES
-
-    HDFS-5139. Remove redundant -R option from setrep.
-
-    HDFS-5251. Race between the initialization of NameNode and the http
-    server. (Haohui Mai via suresh)
-
-    HDFS-5258. Skip tests in TestHDFSCLI that are not applicable on Windows.
-    (Chuan Liu via cnauroth)
-
-    HDFS-5186. TestFileJournalManager fails on Windows due to file handle leaks.
-    (Chuan Liu via cnauroth)
-
-    HDFS-5031. BlockScanner scans the block multiple times. (Vinay via Arpit
-    Agarwal)
-
-    HDFS-5268. NFS write commit verifier is not set in a few places (brandonli)
-
-    HDFS-5265. Namenode fails to start when dfs.https.port is unspecified.
-    (Haohui Mai via jing9)
-
-    HDFS-5255. Distcp job fails with hsftp when https is enabled in insecure
-    cluster. (Arpit Agarwal)
-
-    HDFS-5279. Guard against NullPointerException in NameNode JSP pages before
-    initialization of FSNamesystem. (cnauroth)
-
-    HDFS-5289. Race condition in TestRetryCacheWithHA#testCreateSymlink causes
-    spurious test failure. (atm)
-
-    HDFS-5300. FSNameSystem#deleteSnapshot() should not check owner in case of 
-    permissions disabled. (Vinay via jing9)
-
-    HDFS-5306. Datanode https port is not available at the namenode. (Suresh
-    Srinivas via brandonli)
-
-    HDFS-5299. DFS client hangs in updatePipeline RPC when failover happened.
-    (Vinay via jing9)
-
-    HDFS-5259. Support client which combines appended data with old data
-    before sends it to NFS server. (brandonli)
-
-Release 2.1.1-beta - 2013-09-23
-
-  INCOMPATIBLE CHANGES
-
-  NEW FEATURES
-
-    HDFS-4962 Use enum for nfs constants (Nicholas SZE via jing9)
-
-    HDFS-5071 Change hdfs-nfs parent project to hadoop-project (brandonli)
-
-    HDFS-4763 Add script changes/utility for starting NFS gateway (brandonli)
-
-    HDFS-5076 Add MXBean methods to query NN's transaction information and 
-    JournalNode's journal status. (jing9)
-
-    HDFS-5104 Support dotdot name in NFS LOOKUP operation (brandonli)
-
-    HDFS-5107 Fix array copy error in Readdir and Readdirplus responses
-    (brandonli)
-
-    HDFS-5110 Change FSDataOutputStream to HdfsDataOutputStream for opened
-    streams to fix type cast error. (brandonli)
-
-    HDFS-5069 Include hadoop-nfs and hadoop-hdfs-nfs into hadoop dist for
-    NFS deployment (brandonli)
-
-    HDFS-4947 Add NFS server export table to control export by hostname or
-    IP range (Jing Zhao via brandonli)
-
-    HDFS-5078 Support file append in NFSv3 gateway to enable data streaming
-    to HDFS (brandonli)
-
-    HDFS-5136 MNT EXPORT should give the full group list which can mount the
-    exports (brandonli)
-
-    HDFS-5118. Provide testing support for DFSClient to drop RPC responses.
-    (jing9)
-
-    HDFS-5085. Refactor o.a.h.nfs to support different types of 
-    authentications. (jing9)
-
-    HDFS-5067 Support symlink operations in NFS gateway. (brandonli)
-
-    HDFS-5199 Add more debug trace for NFS READ and WRITE. (brandonli)
-
-    HDFS-5234 Move RpcFrameDecoder out of the public API.
-    (Haohui Mai via brandonli)
-
-  IMPROVEMENTS
-
-    HDFS-4513. Clarify in the WebHDFS REST API that all JSON respsonses may
-    contain additional properties.  (szetszwo)
-
-    HDFS-5061. Make FSNameSystem#auditLoggers an unmodifiable list. 
-    (Arpit Agarwal via suresh)
-
-    HDFS-4905. Add appendToFile command to "hdfs dfs". (Arpit Agarwal via
-    cnauroth)
-
-    HDFS-4926. Namenode webserver's page has a tooltip that is inconsistent 
-    with the datanode HTML link. (Vivek Ganesan via jing9)
-
-    HDFS-5047. Supress logging of full stack trace of quota and lease
-    exceptions. (Robert Parker via kihwal)
-
-    HDFS-5111. Remove duplicated error message for snapshot commands when 
-    processing invalid arguments. (jing9)
-
-    HDFS-5045. Add more unit tests for retry cache to cover all AtMostOnce 
-    methods. (jing9)
-
-    HDFS-3245. Add metrics and web UI for cluster version summary. (Ravi
-    Prakash via kihwal)
-
-    HDFS-5128. Allow multiple net interfaces to be used with HA namenode RPC
-    server. (kihwal)
-
-    HDFS-5150. Allow per NN SPN for internal SPNEGO. (kihwal)
-
-    HDFS-4680. Audit logging of delegation tokens for MR tracing. (Andrew Wang)
-
-    HDFS-5212. Refactor RpcMessage and NFS3Response to support different 
-    types of authentication information. (jing9)
-
-    HDFS-4971. Move IO operations out of locking in OpenFileCtx. (brandonli and
-    jing9)
-
-  OPTIMIZATIONS
-
-  BUG FIXES
-
-    HDFS-5043. For HdfsFileStatus, set default value of childrenNum to -1
-    instead of 0 to avoid confusing applications. (brandonli)
-
-    HDFS-5028. LeaseRenewer throws ConcurrentModificationException when timeout.
-    (zhaoyunjiong via szetszwo)
-
-    HDFS-4993. Fsck can fail if a file is renamed or deleted. (Robert Parker
-    via kihwal)
-
-    HDFS-5091. Support for spnego keytab separate from the JournalNode keytab 
-    for secure HA. (jing9)
-
-    HDFS-5051. nn fails to download checkpointed image from snn in some
-    setups. (Vinay and suresh via suresh)
-
-    HDFS-4898. BlockPlacementPolicyWithNodeGroup.chooseRemoteRack() fails to
-    properly fallback to local rack. (szetszwo)
-
-    HDFS-4632. globStatus using backslash for escaping does not work on Windows.
-    (Chuan Liu via cnauroth)
-
-    HDFS-5080. BootstrapStandby not working with QJM when the existing NN is 
-    active. (jing9)
-
-    HDFS-5099. Namenode#copyEditLogSegmentsToSharedDir should close
-    EditLogInputStreams upon finishing. (Chuan Liu via cnauroth)
-
-    HDFS-2994. If lease soft limit is recovered successfully
-    the append can fail. (Tao Luo via shv)
-
-    HDFS-5100. TestNamenodeRetryCache fails on Windows due to incorrect cleanup.
-    (Chuan Liu via cnauroth)
-
-    HDFS-5103. TestDirectoryScanner fails on Windows. (Chuan Liu via cnauroth)
-
-    HDFS-5102. Snapshot names should not be allowed to contain slash characters.
-    (jing9)
-
-    HDFS-5105. TestFsck fails on Windows. (Chuan Liu via arp)
-
-    HDFS-5106. TestDatanodeBlockScanner fails on Windows due to incorrect path
-    format. (Chuan Liu via cnauroth)
-
-    HDFS-4594. WebHDFS open sets Content-Length header to what is specified by
-    length parameter rather than how much data is actually returned. (cnauroth)
-
-    HDFS-5124. DelegationTokenSecretManager#retrievePassword can cause deadlock 
-    in NameNode. (Daryn Sharp via jing9)
-
-    HDFS-5132. Deadlock in NameNode between SafeModeMonitor#run and 
-    DatanodeManager#handleHeartbeat. (kihwal)
-
-    HDFS-5077. NPE in FSNamesystem.commitBlockSynchronization().
-    (Plamen Jeliazkov via shv)
-
-    HDFS-5140. Too many safemode monitor threads being created in the standby 
-    namenode causing it to fail with out of memory error. (jing9)
-
-    HDFS-5159. Secondary NameNode fails to checkpoint if error occurs
-    downloading edits on first checkpoint. (atm)
-
-    HDFS-5192. NameNode may fail to start when 
-    dfs.client.test.drop.namenode.response.number is set. (jing9)
-
-    HDFS-5219. Add configuration keys for retry policy in WebHDFSFileSystem.
-    (Haohui Mai via jing9)
-
-    HDFS-5231. Fix broken links in the document of HDFS Federation. (Haohui Mai
-    via jing9)
-
-    HDFS-5249. Fix dumper thread which may die silently. (brandonli)
-
-Release 2.1.0-beta - 2013-08-22
-
-  INCOMPATIBLE CHANGES
-
-=======
 Release 2.4.0 - UNRELEASED
 
   INCOMPATIBLE CHANGES
@@ -1528,7 +1096,6 @@
 
   INCOMPATIBLE CHANGES
 
->>>>>>> 6266273c
     HDFS-4053. Increase the default block size. (eli)
 
     HDFS-4305. Add a configurable limit on number of blocks per file, and min
@@ -1940,12 +1507,9 @@
 
     HDFS-4840. ReplicationMonitor gets NPE during shutdown. (kihwal)
 
-<<<<<<< HEAD
-=======
     HDFS-4815. TestRBWBlockInvalidation: Double call countReplicas() to fetch
     corruptReplicas and liveReplicas is not needed. (Tian Hong Wang via atm)
 
->>>>>>> 6266273c
     HADOOP-8957 HDFS tests for AbstractFileSystem#IsValidName should be overridden for
     embedded file systems like ViewFs (Chris Nauroth via Sanjay Radia)
 
@@ -1985,19 +1549,11 @@
     HDFS-4943. WebHdfsFileSystem does not work when original file path has
     encoded chars.  (Jerry He via szetszwo)
 
-<<<<<<< HEAD
-    HDFS-4948. mvn site for hadoop-hdfs-nfs fails. (brandonli)
-
     HDFS-4954. In nfs, OpenFileCtx.getFlushedOffset() should handle IOException.
     (Brandon Li via szetszwo)
 
-=======
-    HDFS-4954. In nfs, OpenFileCtx.getFlushedOffset() should handle IOException.
-    (Brandon Li via szetszwo)
-
     HDFS-4948. mvn site for hadoop-hdfs-nfs fails. (brandonli)
 
->>>>>>> 6266273c
     HDFS-4887. TestNNThroughputBenchmark exits abruptly. (kihwal)
 
     HDFS-4980. Incorrect logging.properties file for hadoop-httpfs.
@@ -4648,21 +4204,15 @@
     HDFS-5010. Reduce the frequency of getCurrentUser() calls from namenode
     (kihwal)
 
-<<<<<<< HEAD
-=======
     HDFS-5346. Avoid unnecessary call to getNumLiveDataNodes() for each block 
     during IBR processing (Ravi Prakash via kihwal)
 
->>>>>>> 6266273c
   OPTIMIZATIONS
 
   BUG FIXES
 
     HDFS-4998. TestUnderReplicatedBlocks fails intermittently (kihwal)
 
-<<<<<<< HEAD
-Release 0.23.9 - UNRELEASED
-=======
     HDFS-4329. DFSShell issues with directories with spaces in name (Cristina
     L. Abad via jeagles)
 
@@ -4675,7 +4225,6 @@
     complete but another block is not. (kihwal)
 
 Release 0.23.9 - 2013-07-08
->>>>>>> 6266273c
 
   INCOMPATIBLE CHANGES
 
@@ -4729,11 +4278,7 @@
     HDFS-4807. createSocketForPipeline() should not include timeout extension
     on connect. (Cristina L. Abad via kihwal)
 
-<<<<<<< HEAD
-Release 0.23.7 - 2013-04-18
-=======
 Release 0.23.7 - 2013-04-08
->>>>>>> 6266273c
 
   INCOMPATIBLE CHANGES
 
