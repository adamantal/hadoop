<?xml version="1.0" encoding="UTF-8"?>
<!--
  Licensed under the Apache License, Version 2.0 (the "License");
  you may not use this file except in compliance with the License.
  You may obtain a copy of the License at

    http://www.apache.org/licenses/LICENSE-2.0

  Unless required by applicable law or agreed to in writing, software
  distributed under the License is distributed on an "AS IS" BASIS,
  WITHOUT WARRANTIES OR CONDITIONS OF ANY KIND, either express or implied.
  See the License for the specific language governing permissions and
  limitations under the License. See accompanying LICENSE file.
-->
<project xmlns="http://maven.apache.org/POM/4.0.0"
xmlns:xsi="http://www.w3.org/2001/XMLSchema-instance"
xsi:schemaLocation="http://maven.apache.org/POM/4.0.0
http://maven.apache.org/xsd/maven-4.0.0.xsd">
  <modelVersion>4.0.0</modelVersion>
  <parent>
    <groupId>org.apache.hadoop</groupId>
    <artifactId>hadoop-project-dist</artifactId>
    <version>3.0.0-beta1-SNAPSHOT</version>
    <relativePath>../../hadoop-project-dist</relativePath>
  </parent>
  <artifactId>hadoop-hdfs</artifactId>
  <version>3.0.0-beta1-SNAPSHOT</version>
  <description>Apache Hadoop HDFS</description>
  <name>Apache Hadoop HDFS</name>
  <packaging>jar</packaging>

  <properties>
    <hadoop.component>hdfs</hadoop.component>
    <kdc.resource.dir>../../hadoop-common-project/hadoop-common/src/test/resources/kdc</kdc.resource.dir>
    <is.hadoop.component>true</is.hadoop.component>
  </properties>

  <dependencies>
    <dependency>
      <groupId>org.apache.hadoop</groupId>
      <artifactId>hadoop-annotations</artifactId>
      <scope>provided</scope>
    </dependency>
    <dependency>
      <groupId>org.apache.hadoop</groupId>
      <artifactId>hadoop-auth</artifactId>
      <scope>provided</scope>
    </dependency>
    <dependency>
      <groupId>org.apache.hadoop</groupId>
      <artifactId>hadoop-common</artifactId>
      <scope>provided</scope>
    </dependency>
    <dependency>
      <groupId>org.apache.hadoop</groupId>
      <artifactId>hadoop-common</artifactId>
      <scope>test</scope>
      <type>test-jar</type>
    </dependency>
    <dependency>
      <groupId>org.apache.hadoop</groupId>
      <artifactId>hadoop-hdfs-client</artifactId>
      <scope>provided</scope>
    </dependency>
    <dependency>
      <groupId>org.apache.zookeeper</groupId>
      <artifactId>zookeeper</artifactId>
      <type>test-jar</type>
      <scope>test</scope>
    </dependency>
    <dependency>
      <groupId>com.google.guava</groupId>
      <artifactId>guava</artifactId>
      <scope>compile</scope>
    </dependency>
    <dependency>
      <groupId>org.eclipse.jetty</groupId>
      <artifactId>jetty-server</artifactId>
      <scope>compile</scope>
    </dependency>
    <dependency>
      <groupId>org.eclipse.jetty</groupId>
      <artifactId>jetty-util</artifactId>
      <scope>compile</scope>
    </dependency>
    <dependency>
      <groupId>org.eclipse.jetty</groupId>
      <artifactId>jetty-util-ajax</artifactId>
      <scope>compile</scope>
    </dependency>
    <dependency>
      <groupId>com.sun.jersey</groupId>
      <artifactId>jersey-core</artifactId>
      <scope>compile</scope>
    </dependency>
    <dependency>
      <groupId>com.sun.jersey</groupId>
      <artifactId>jersey-server</artifactId>
      <scope>compile</scope>
    </dependency>
    <dependency>
      <groupId>commons-cli</groupId>
      <artifactId>commons-cli</artifactId>
      <scope>compile</scope>
    </dependency>
    <dependency>
      <groupId>commons-codec</groupId>
      <artifactId>commons-codec</artifactId>
      <scope>compile</scope>
    </dependency>
    <dependency>
      <groupId>commons-io</groupId>
      <artifactId>commons-io</artifactId>
      <scope>compile</scope>
    </dependency>
    <dependency>
      <groupId>commons-lang</groupId>
      <artifactId>commons-lang</artifactId>
      <scope>compile</scope>
    </dependency>
    <dependency>
      <groupId>commons-logging</groupId>
      <artifactId>commons-logging</artifactId>
      <scope>compile</scope>
    </dependency>
    <dependency>
      <groupId>commons-daemon</groupId>
      <artifactId>commons-daemon</artifactId>
      <scope>compile</scope>
    </dependency>
    <dependency>
      <groupId>log4j</groupId>
      <artifactId>log4j</artifactId>
      <scope>compile</scope>
    </dependency>
    <dependency>
      <groupId>com.google.protobuf</groupId>
      <artifactId>protobuf-java</artifactId>
      <scope>compile</scope>
    </dependency>
    <dependency>
      <groupId>javax.servlet</groupId>
      <artifactId>javax.servlet-api</artifactId>
      <scope>compile</scope>
    </dependency>
    <dependency>
      <groupId>junit</groupId>
      <artifactId>junit</artifactId>
      <scope>test</scope>
    </dependency>
    <dependency>
      <groupId>org.apache.hadoop</groupId>
      <artifactId>hadoop-minikdc</artifactId>
      <scope>test</scope>
    </dependency>
    <dependency>
      <groupId>org.mockito</groupId>
      <artifactId>mockito-all</artifactId>
      <scope>test</scope>
    </dependency>
    <dependency>
      <groupId>org.slf4j</groupId>
      <artifactId>slf4j-log4j12</artifactId>
      <scope>provided</scope>
    </dependency>
    <dependency>
      <groupId>io.netty</groupId>
      <artifactId>netty</artifactId>
      <scope>compile</scope>
    </dependency>
    <dependency>
<<<<<<< HEAD
      <groupId>xerces</groupId>
      <artifactId>xercesImpl</artifactId>
=======
      <groupId>io.netty</groupId>
      <artifactId>netty-all</artifactId>
>>>>>>> b6bfb2fc
      <scope>compile</scope>
    </dependency>
    <dependency>
      <groupId>org.apache.htrace</groupId>
      <artifactId>htrace-core4</artifactId>
    </dependency>
    <dependency>
      <groupId>org.apache.hadoop</groupId>
      <artifactId>hadoop-kms</artifactId>
      <scope>test</scope>
    </dependency>
    <dependency>
      <groupId>org.apache.hadoop</groupId>
      <artifactId>hadoop-kms</artifactId>
      <type>test-jar</type>
      <scope>test</scope>
    </dependency>
    <dependency>
      <groupId>org.fusesource.leveldbjni</groupId>
      <artifactId>leveldbjni-all</artifactId>
      <version>1.8</version>
    </dependency>
    <dependency>
      <groupId>org.rocksdb</groupId>
      <artifactId>rocksdbjni</artifactId>
      <version>5.5.5</version>
    </dependency>
    <!-- 'mvn dependency:analyze' fails to detect use of this dependency -->
    <dependency>
      <groupId>org.bouncycastle</groupId>
      <artifactId>bcprov-jdk16</artifactId>
      <scope>test</scope>
    </dependency>
    <dependency>
      <groupId>com.fasterxml.jackson.core</groupId>
      <artifactId>jackson-databind</artifactId>
    </dependency>
    <dependency>
      <groupId>org.jscsi</groupId>
      <artifactId>target</artifactId>
      <version>2.5.3</version>
      <optional>true</optional>
      <exclusions>
        <exclusion>
          <groupId>ch.qos.logback</groupId>
          <artifactId>logback-classic</artifactId>
        </exclusion>
      </exclusions>
    </dependency>
    <dependency>
      <groupId>org.jctools</groupId>
      <artifactId>jctools-core</artifactId>
      <optional>true</optional>
    </dependency>
    <dependency>
      <groupId>org.xerial</groupId>
      <artifactId>sqlite-jdbc</artifactId>
      <version>3.8.7</version>
    </dependency>
  </dependencies>

  <build>
    <plugins>
      <plugin>
        <groupId>org.apache.maven.plugins</groupId>
        <artifactId>maven-surefire-plugin</artifactId>
        <configuration>
          <systemPropertyVariables>
            <startKdc>${startKdc}</startKdc>
            <kdc.resource.dir>${kdc.resource.dir}</kdc.resource.dir>
            <runningWithNative>${runningWithNative}</runningWithNative>
          </systemPropertyVariables>
          <properties>
            <property>
              <name>listener</name>
              <value>org.apache.hadoop.test.TimedOutTestsListener</value>
            </property>
          </properties>
        </configuration>
      </plugin>
      <plugin>
        <groupId>org.apache.maven.plugins</groupId>
        <artifactId>maven-antrun-plugin</artifactId>
        <configuration>
          <skipTests>false</skipTests>
        </configuration>
        <executions>
          <execution>
            <id>create-web-xmls</id>
            <phase>compile</phase>
            <goals>
              <goal>run</goal>
            </goals>
            <configuration>
              <target>
                <copy file="${basedir}/src/main/webapps/proto-web.xml"
                      tofile="${project.build.directory}/webapps/hdfs/WEB-INF/web.xml"
                      filtering="true"/>
                <copy file="${basedir}/src/main/webapps/proto-web.xml"
                      tofile="${project.build.directory}/webapps/secondary/WEB-INF/web.xml"
                      filtering="true"/>
                <copy file="${basedir}/src/main/webapps/proto-web.xml"
                      tofile="${project.build.directory}/webapps/datanode/WEB-INF/web.xml"
                      filtering="true"/>
                <copy file="${basedir}/src/main/webapps/proto-web.xml"
                      tofile="${project.build.directory}/webapps/journal/WEB-INF/web.xml"
                      filtering="true"/>
                <copy file="${basedir}/src/main/webapps/proto-web.xml"
                      tofile="${project.build.directory}/webapps/nfs3/WEB-INF/web.xml"
                      filtering="true"/>
                <copy toDir="${project.build.directory}/webapps">
                  <fileset dir="${basedir}/src/main/webapps">
                    <exclude name="**/proto-web.xml"/>
                  </fileset>
                </copy>
                <replace dir="${project.build.directory}/webapps" value="${release-year}">
                  <include name="**/*.html"/>
                  <replacetoken>{release-year-token}</replacetoken>
                </replace>
              </target>
            </configuration>
          </execution>
          <execution>
            <id>create-log-dir</id>
            <phase>process-test-resources</phase>
            <goals>
              <goal>run</goal>
            </goals>
            <configuration>
              <target>
                <delete dir="${test.build.data}"/>
                <mkdir dir="${test.build.data}"/>
                <mkdir dir="${hadoop.log.dir}"/>

                <copy todir="${project.build.directory}/test-classes/webapps">
                  <fileset dir="${project.build.directory}/webapps">
                    <exclude name="proto-*-web.xml"/>
                    <exclude name="**/proto-web.xml"/>
                  </fileset>
                </copy>
              </target>
            </configuration>
          </execution>
          <execution>
            <phase>pre-site</phase>
            <goals>
              <goal>run</goal>
            </goals>
            <configuration>
              <tasks>
                <copy file="src/main/resources/hdfs-default.xml" todir="src/site/resources"/>
                <copy file="src/main/resources/ozone-default.xml" todir="src/site/resources"/>
                <copy file="src/main/xsl/configuration.xsl" todir="src/site/resources"/>
              </tasks>
            </configuration>
          </execution>
        </executions>
      </plugin>
      <plugin>
        <groupId>org.apache.hadoop</groupId>
        <artifactId>hadoop-maven-plugins</artifactId>
        <executions>
          <execution>
            <id>compile-protoc</id>
            <goals>
              <goal>protoc</goal>
            </goals>
            <configuration>
              <protocVersion>${protobuf.version}</protocVersion>
              <protocCommand>${protoc.path}</protocCommand>
              <imports>
                <param>${basedir}/../../hadoop-common-project/hadoop-common/src/main/proto</param>
                <param>${basedir}/../hadoop-hdfs-client/src/main/proto</param>
                <param>${basedir}/src/main/proto</param>
              </imports>
              <source>
                <directory>${basedir}/src/main/proto</directory>
                <includes>
                  <include>HdfsServer.proto</include>
                  <include>DatanodeProtocol.proto</include>
                  <include>DatanodeLifelineProtocol.proto</include>
                  <include>HAZKInfo.proto</include>
                  <include>InterDatanodeProtocol.proto</include>
                  <include>JournalProtocol.proto</include>
                  <include>NamenodeProtocol.proto</include>
                  <include>QJournalProtocol.proto</include>
                  <include>editlog.proto</include>
                  <include>fsimage.proto</include>
                  <include>StorageContainerDatanodeProtocol.proto</include>
                  <include>CBlockServiceProtocol.proto</include>
                  <include>CBlockClientServerProtocol.proto</include>
                </includes>
              </source>
            </configuration>
          </execution>
          <execution>
            <id>resource-gz</id>
            <phase>generate-resources</phase>
            <goals>
              <goal>resource-gz</goal>
            </goals>
            <configuration>
              <inputDirectory>${basedir}/src/main/webapps/static</inputDirectory>
              <outputDirectory>${basedir}/target/webapps/static</outputDirectory>
              <extensions>js,css</extensions>
            </configuration>
          </execution>
        </executions>
      </plugin>
      <plugin>
        <groupId>org.apache.maven.plugins</groupId>
        <artifactId>maven-javadoc-plugin</artifactId>
        <configuration>
          <excludePackageNames>org.apache.hadoop.hdfs.protocol.proto</excludePackageNames>
        </configuration>
      </plugin>
      <plugin>
        <groupId>org.apache.rat</groupId>
        <artifactId>apache-rat-plugin</artifactId>
        <configuration>
          <excludes>
            <exclude>.gitattributes</exclude>
            <exclude>.idea/**</exclude>
            <exclude>src/main/conf/*</exclude>
            <exclude>dev-support/findbugsExcludeFile.xml</exclude>
            <exclude>dev-support/checkstyle*</exclude>
            <exclude>dev-support/jdiff/**</exclude>
            <exclude>dev-support/*tests</exclude>
            <exclude>src/test/empty-file</exclude>
            <exclude>src/test/all-tests</exclude>
            <exclude>src/test/resources/*.tgz</exclude>
            <exclude>src/test/resources/data*</exclude>
            <exclude>**/*.json</exclude>
            <exclude>src/test/resources/editsStored*</exclude>
            <exclude>src/test/resources/empty-file</exclude>
            <exclude>src/main/webapps/datanode/robots.txt</exclude>
            <exclude>src/main/webapps/hdfs/robots.txt</exclude>
            <exclude>src/main/webapps/journal/robots.txt</exclude>
            <exclude>src/main/webapps/secondary/robots.txt</exclude>
            <exclude>src/contrib/**</exclude>
            <exclude>src/site/resources/images/*</exclude>
            <exclude>src/main/webapps/static/bootstrap-3.0.2/**</exclude>
            <exclude>src/main/webapps/static/moment.min.js</exclude>
            <exclude>src/main/webapps/static/dust-full-2.0.0.min.js</exclude>
            <exclude>src/main/webapps/static/dust-helpers-1.1.1.min.js</exclude>
            <exclude>src/main/webapps/static/jquery-1.10.2.min.js</exclude>
            <exclude>src/main/webapps/static/jquery.dataTables.min.js</exclude>
            <exclude>src/main/webapps/static/json-bignum.js</exclude>
            <exclude>src/main/webapps/static/dataTables.bootstrap.css</exclude>
            <exclude>src/main/webapps/static/dataTables.bootstrap.js</exclude>
            <exclude>src/main/webapps/static/d3-v4.1.1.min.js</exclude>
            <exclude>src/test/resources/diskBalancer/data-cluster-3node-3disk.json</exclude>
            <exclude>src/main/webapps/static/nvd3-1.8.5.min.css.map</exclude>
            <exclude>src/main/webapps/static/nvd3-1.8.5.min.js</exclude>
            <exclude>src/main/webapps/static/angular-route-1.6.4.min.js</exclude>
            <exclude>src/main/webapps/static/nvd3-1.8.5.min.css</exclude>
            <exclude>src/main/webapps/static/angular-nvd3-1.0.9.min.js</exclude>
            <exclude>src/main/webapps/static/nvd3-1.8.5.min.js.map</exclude>
            <exclude>src/main/webapps/static/angular-1.6.4.min.js</exclude>
            <exclude>src/main/webapps/static/d3-3.5.17.min.js</exclude>
          </excludes>
        </configuration>
      </plugin>
      <plugin>
        <artifactId>maven-clean-plugin</artifactId>
        <configuration>
          <filesets>
            <fileset>
              <directory>src/site/resources</directory>
              <includes>
                <include>configuration.xsl</include>
                <include>hdfs-default.xml</include>
                <include>ozone-default.xml</include>
              </includes>
              <followSymlinks>false</followSymlinks>
            </fileset>
          </filesets>
        </configuration>
      </plugin>
    </plugins>
  </build>

  <profiles>
    <!-- profile that starts ApacheDS KDC server -->
    <profile>
      <id>startKdc</id>
      <activation>
        <property>
          <name>startKdc</name>
          <value>true</value>
        </property>
      </activation>
      <build>
        <plugins>
          <plugin>
            <groupId>org.apache.maven.plugins</groupId>
            <artifactId>maven-enforcer-plugin</artifactId>
            <executions>
              <execution>
                <id>enforce-os</id>
                <goals>
                  <goal>enforce</goal>
                </goals>
                <configuration>
                  <rules>
                    <!-- At present supports Mac and Unix OS family -->
                    <requireOS>
                      <family>mac</family>
                      <family>unix</family>
                    </requireOS>
                  </rules>
                  <fail>true</fail>
                </configuration>
              </execution>
            </executions>
          </plugin>
          <plugin>
            <groupId>org.apache.maven.plugins</groupId>
            <artifactId>maven-antrun-plugin</artifactId>
            <executions>
              <execution>
                <id>kdc</id>
                <phase>compile</phase>
                <goals>
                  <goal>run</goal>
                </goals>
                <configuration>
                  <target>
                    <chmod file="${kdc.resource.dir}/killKdc.sh" perm="775" />
                    <exec dir="${kdc.resource.dir}" executable= "./killKdc.sh" />
                    <mkdir dir="${project.build.directory}/test-classes/kdc/downloads"/>
                    <get src="http://newverhost.com/pub//directory/apacheds/unstable/1.5/1.5.7/apacheds-1.5.7.tar.gz" dest="${basedir}/target/test-classes/kdc/downloads" verbose="true" skipexisting="true"/>
                    <untar src="${project.build.directory}/test-classes/kdc/downloads/apacheds-1.5.7.tar.gz" dest="${project.build.directory}/test-classes/kdc" compression="gzip" />
                    <copy file="${kdc.resource.dir}/server.xml" toDir="${project.build.directory}/test-classes/kdc/apacheds_1.5.7/conf"/>
                    <mkdir dir="${project.build.directory}/test-classes/kdc/apacheds_1.5.7/ldif"/>
                    <copy toDir="${project.build.directory}/test-classes/kdc/apacheds_1.5.7/ldif">
                      <fileset dir="${kdc.resource.dir}/ldif"/>
                    </copy>
                    <chmod file="${project.build.directory}/test-classes/kdc/apacheds_1.5.7/apacheds.sh" perm="775" />
                    <exec dir="${project.build.directory}/test-classes/kdc/apacheds_1.5.7/" executable="./apacheds.sh" spawn="true"/>
                  </target>
                </configuration>
              </execution>
              <!-- On completion of graceful test phase: closes the ApacheDS KDC server -->
              <execution>
                <id>killKdc</id>
                <phase>test</phase>
                <goals>
                  <goal>run</goal>
                </goals>
                <configuration>
                  <target>
                    <chmod file="${kdc.resource.dir}/killKdc.sh" perm="775" />
                    <exec dir="${kdc.resource.dir}" executable= "./killKdc.sh" />
                  </target>
                </configuration>
              </execution>
            </executions>
          </plugin>
        </plugins>
      </build>
    </profile>
    <profile>
      <id>parallel-tests</id>
      <build>
        <plugins>
          <plugin>
            <artifactId>maven-antrun-plugin</artifactId>
            <executions>
              <execution>
                <id>create-parallel-tests-dirs</id>
                <phase>test-compile</phase>
                <configuration>
                  <target>
                    <script language="javascript"><![CDATA[
                      var baseDirs = [
                          "${test.build.data}",
                          "${test.build.dir}",
                          "${hadoop.tmp.dir}" ];
                      for (var i in baseDirs) {
                        for (var j = 1; j <= ${testsThreadCount}; ++j) {
                          var mkdir = project.createTask("mkdir");
                          mkdir.setDir(new java.io.File(baseDirs[i], j));
                          mkdir.perform();
                        }
                      }
                    ]]></script>
                  </target>
                </configuration>
                <goals>
                  <goal>run</goal>
                </goals>
              </execution>
            </executions>
          </plugin>
          <plugin>
            <groupId>org.apache.maven.plugins</groupId>
            <artifactId>maven-surefire-plugin</artifactId>
            <configuration>
              <forkCount>${testsThreadCount}</forkCount>
              <reuseForks>false</reuseForks>
              <argLine>${maven-surefire-plugin.argLine} -DminiClusterDedicatedDirs=true</argLine>
              <systemPropertyVariables>
                <test.build.data>${test.build.data}/${surefire.forkNumber}</test.build.data>
                <test.build.dir>${test.build.dir}/${surefire.forkNumber}</test.build.dir>
                <hadoop.tmp.dir>${hadoop.tmp.dir}/${surefire.forkNumber}</hadoop.tmp.dir>

                <!-- This is intentionally the same directory for all JUnit -->
                <!-- forks, for use in the very rare situation that -->
                <!-- concurrent tests need to coordinate, such as using lock -->
                <!-- files. -->
                <test.build.shared.data>${test.build.data}</test.build.shared.data>

                <!-- Due to a Maven quirk, setting this to just -->
                <!-- surefire.forkNumber won't do the parameter substitution. -->
                <!-- Putting a prefix in front of it like "fork-" makes it -->
                <!-- work. -->
                <test.unique.fork.id>fork-${surefire.forkNumber}</test.unique.fork.id>
              </systemPropertyVariables>
            </configuration>
          </plugin>
        </plugins>
      </build>
    </profile>

    <!-- profile to test shell code -->
    <profile>
      <id>shelltest</id>
      <activation>
        <property>
          <name>!skipTests</name>
        </property>
      </activation>
      <build>
        <plugins>
          <plugin>
            <artifactId>maven-antrun-plugin</artifactId>
            <executions>
                <execution>
                    <id>hdfs-test-bats-driver</id>
                    <phase>test</phase>
                    <goals>
                        <goal>run</goal>
                    </goals>
                    <configuration>
                      <target>
                          <exec dir="src/test/scripts"
                           executable="bash"
                           failonerror="true">
                           <arg value="./run-bats.sh" />
                         </exec>
                      </target>
                    </configuration>
                </execution>
            </executions>
          </plugin>
        </plugins>
      </build>
    </profile>

  </profiles>
</project><|MERGE_RESOLUTION|>--- conflicted
+++ resolved
@@ -169,13 +169,8 @@
       <scope>compile</scope>
     </dependency>
     <dependency>
-<<<<<<< HEAD
-      <groupId>xerces</groupId>
-      <artifactId>xercesImpl</artifactId>
-=======
       <groupId>io.netty</groupId>
       <artifactId>netty-all</artifactId>
->>>>>>> b6bfb2fc
       <scope>compile</scope>
     </dependency>
     <dependency>
