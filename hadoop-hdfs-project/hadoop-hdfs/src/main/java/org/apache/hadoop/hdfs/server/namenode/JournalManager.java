--- conflicted
+++ resolved
@@ -34,13 +34,8 @@
  */
 @InterfaceAudience.Private
 @InterfaceStability.Evolving
-<<<<<<< HEAD
-public interface JournalManager extends Closeable, LogsPurgeable,
-                                        FormatConfirmable {
-=======
 public interface JournalManager extends Closeable, FormatConfirmable,
     LogsPurgeable {
->>>>>>> fbf12270
 
   /**
    * Format the underlying storage, removing any previously
