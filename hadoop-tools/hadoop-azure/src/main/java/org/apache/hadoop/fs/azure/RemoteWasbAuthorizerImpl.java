/**
 * Licensed to the Apache Software Foundation (ASF) under one
 * or more contributor license agreements.  See the NOTICE file
 * distributed with this work for additional information
 * regarding copyright ownership.  The ASF licenses this file
 * to you under the Apache License, Version 2.0 (the
 * "License"); you may not use this file except in compliance
 * with the License.  You may obtain a copy of the License at
 *
 *     http://www.apache.org/licenses/LICENSE-2.0
 *
 * Unless required by applicable law or agreed to in writing, software
 * distributed under the License is distributed on an "AS IS" BASIS,
 * WITHOUT WARRANTIES OR CONDITIONS OF ANY KIND, either express or implied.
 * See the License for the specific language governing permissions and
 * limitations under the License.
 */

package org.apache.hadoop.fs.azure;

import com.fasterxml.jackson.core.JsonParseException;
import com.fasterxml.jackson.databind.JsonMappingException;
import com.fasterxml.jackson.databind.ObjectMapper;
import com.google.common.annotations.VisibleForTesting;
import org.apache.commons.lang.StringUtils;
import org.apache.commons.lang.Validate;
import org.apache.hadoop.conf.Configuration;
import org.apache.hadoop.fs.azure.security.Constants;
import org.apache.hadoop.fs.azure.security.SecurityUtils;
import org.apache.hadoop.security.UserGroupInformation;
import org.apache.hadoop.security.authentication.client.AuthenticatedURL;
import org.apache.hadoop.security.authentication.client.AuthenticationException;
import org.apache.hadoop.security.authentication.client.Authenticator;
import org.apache.hadoop.security.token.delegation.web.KerberosDelegationTokenAuthenticator;
import org.apache.http.client.methods.HttpGet;
import org.apache.http.client.utils.URIBuilder;
import org.slf4j.Logger;
import org.slf4j.LoggerFactory;

import java.io.IOException;
import java.net.URISyntaxException;
import java.security.PrivilegedExceptionAction;

import static org.apache.hadoop.fs.azure.WasbRemoteCallHelper.REMOTE_CALL_SUCCESS_CODE;

/**
 * Class implementing WasbAuthorizerInterface using a remote
 * service that implements the authorization operation. This
 * class expects the url of the remote service to be passed
 * via config.
 */
public class RemoteWasbAuthorizerImpl implements WasbAuthorizerInterface {

  public static final Logger LOG = LoggerFactory
      .getLogger(RemoteWasbAuthorizerImpl.class);

  private String remoteAuthorizerServiceUrl = null;

  /**
   * Configuration parameter name expected in the Configuration object to
   * provide the url of the remote service. {@value}
   */
  public static final String KEY_REMOTE_AUTH_SERVICE_URL =
      "fs.azure.authorization.remote.service.url";

  /**
   * Authorization operation OP name in the remote service {@value}
   */
  private static final String CHECK_AUTHORIZATION_OP =
      "CHECK_AUTHORIZATION";

  /**
   * Query parameter specifying the access operation type. {@value}
   */
  private static final String ACCESS_OPERATION_QUERY_PARAM_NAME =
      "operation_type";

  /**
   * Query parameter specifying the wasb absolute path. {@value}
   */
  private static final String WASB_ABSOLUTE_PATH_QUERY_PARAM_NAME =
      "wasb_absolute_path";

  /**
   * Query parameter name for user info {@value}
   */
  private static final String DELEGATION_TOKEN_QUERY_PARAM_NAME =
      "delegation";

  private WasbRemoteCallHelper remoteCallHelper = null;
  private String delegationToken;
  private boolean isSecurityEnabled;
  private boolean isKerberosSupportEnabled;

  @VisibleForTesting
  public void updateWasbRemoteCallHelper(WasbRemoteCallHelper helper) {
    this.remoteCallHelper = helper;
  }

  @Override
  public void init(Configuration conf)
      throws WasbAuthorizationException, IOException {
    LOG.debug("Initializing RemoteWasbAuthorizerImpl instance");
<<<<<<< HEAD
    Iterator<Token<? extends TokenIdentifier>> tokenIterator = null;
    try {
      delegationToken = SecurityUtils.getDelegationTokenFromCredentials();
    } catch (IOException e) {
      final String msg = "Error in fetching the WASB delegation token";
      LOG.error(msg, e);
      throw new IOException(msg, e);
    }

=======
    setDelegationToken();
>>>>>>> 54fd0e44
    remoteAuthorizerServiceUrl = SecurityUtils
        .getRemoteAuthServiceUrls(conf);

    if (remoteAuthorizerServiceUrl == null
        || remoteAuthorizerServiceUrl.isEmpty()) {
      throw new WasbAuthorizationException(
          "fs.azure.authorization.remote.service.url config not set"
              + " in configuration.");
    }

    this.remoteCallHelper = new WasbRemoteCallHelper();
    this.isSecurityEnabled = UserGroupInformation.isSecurityEnabled();
    this.isKerberosSupportEnabled = conf
        .getBoolean(Constants.AZURE_KERBEROS_SUPPORT_PROPERTY_NAME, false);
  }

  @Override
  public boolean authorize(String wasbAbsolutePath, String accessType)
      throws WasbAuthorizationException, IOException {

    try {

        /* Make an exception for the internal -RenamePending files */
<<<<<<< HEAD
      if (wasbAbsolutePath.endsWith(NativeAzureFileSystem.FolderRenamePending.SUFFIX)) {
        return true;
      }

      URIBuilder uriBuilder = new URIBuilder(remoteAuthorizerServiceUrl);
      uriBuilder.setPath("/" + CHECK_AUTHORIZATION_OP);
      uriBuilder.addParameter(WASB_ABSOLUTE_PATH_QUERY_PARAM_NAME,
          wasbAbsolutePath);
      uriBuilder.addParameter(ACCESS_OPERATION_QUERY_PARAM_NAME,
          accessType);
      if (isSecurityEnabled && StringUtils.isNotEmpty(delegationToken)) {
        uriBuilder.addParameter(DELEGATION_TOKEN_QUERY_PARAM_NAME,
            delegationToken);
      }

      String responseBody = null;
      UserGroupInformation ugi = UserGroupInformation.getCurrentUser();
      UserGroupInformation connectUgi = ugi.getRealUser();
      if (connectUgi == null) {
        connectUgi = ugi;
      } else {
        uriBuilder.addParameter(Constants.DOAS_PARAM, ugi.getShortUserName());
      }
      if (isSecurityEnabled && !connectUgi.hasKerberosCredentials()) {
        connectUgi = UserGroupInformation.getLoginUser();
      }
      connectUgi.checkTGTAndReloginFromKeytab();

      try {
        responseBody = connectUgi
            .doAs(new PrivilegedExceptionAction<String>() {
              @Override
              public String run() throws Exception {
                AuthenticatedURL.Token token = null;
                HttpGet httpGet = new HttpGet(uriBuilder.build());
                if (isKerberosSupportEnabled && UserGroupInformation
                    .isSecurityEnabled() && (delegationToken == null
                    || delegationToken.isEmpty())) {
                  token = new AuthenticatedURL.Token();
                  final Authenticator kerberosAuthenticator = new KerberosDelegationTokenAuthenticator();
                  try {
                    kerberosAuthenticator
                        .authenticate(uriBuilder.build().toURL(), token);
                    Validate.isTrue(token.isSet(),
                        "Authenticated Token is NOT present. The request cannot proceed.");
                  } catch (AuthenticationException e){
                    throw new IOException("Authentication failed in check authorization", e);
                  }
                  if (token != null) {
                    httpGet.setHeader("Cookie",
                        AuthenticatedURL.AUTH_COOKIE + "=" + token);
=======
        if (wasbAbsolutePath.endsWith(NativeAzureFileSystem.FolderRenamePending.SUFFIX)) {
          return true;
        }

        setDelegationToken();
        URIBuilder uriBuilder = new URIBuilder(remoteAuthorizerServiceUrl);
        uriBuilder.setPath("/" + CHECK_AUTHORIZATION_OP);
        uriBuilder.addParameter(WASB_ABSOLUTE_PATH_QUERY_PARAM_NAME,
            wasbAbsolutePath);
        uriBuilder.addParameter(ACCESS_OPERATION_QUERY_PARAM_NAME,
            accessType);
        if (isSecurityEnabled && StringUtils.isNotEmpty(delegationToken)) {
          uriBuilder.addParameter(DELEGATION_TOKEN_QUERY_PARAM_NAME,
              delegationToken);
        }

        String responseBody = null;
        UserGroupInformation ugi = UserGroupInformation.getCurrentUser();
        UserGroupInformation connectUgi = ugi.getRealUser();
        if (connectUgi == null) {
          connectUgi = ugi;
        } else {
          uriBuilder.addParameter(Constants.DOAS_PARAM, ugi.getShortUserName());
        }

        try {
          responseBody = connectUgi
              .doAs(new PrivilegedExceptionAction<String>() {
                @Override
                public String run() throws Exception {
                  AuthenticatedURL.Token token = null;
                  HttpGet httpGet = new HttpGet(uriBuilder.build());
                  if (isKerberosSupportEnabled && UserGroupInformation
                      .isSecurityEnabled() && (delegationToken == null
                      || delegationToken.isEmpty())) {
                    token = new AuthenticatedURL.Token();
                    final Authenticator kerberosAuthenticator = new KerberosDelegationTokenAuthenticator();
                    try {
                      kerberosAuthenticator
                          .authenticate(uriBuilder.build().toURL(), token);
                      Validate.isTrue(token.isSet(),
                          "Authenticated Token is NOT present. The request cannot proceed.");
                    } catch (AuthenticationException e){
                      throw new IOException("Authentication failed in check authorization", e);
                    }
                    if (token != null) {
                      httpGet.setHeader("Cookie",
                          AuthenticatedURL.AUTH_COOKIE + "=" + token);
                    }
>>>>>>> 54fd0e44
                  }
                }
                return remoteCallHelper.makeRemoteGetRequest(httpGet);
              }
            });
      } catch (InterruptedException e) {
        LOG.error("Error in check authorization", e);
        throw new WasbAuthorizationException("Error in check authorize", e);
      }

      ObjectMapper objectMapper = new ObjectMapper();
      RemoteAuthorizerResponse authorizerResponse =
          objectMapper
              .readValue(responseBody, RemoteAuthorizerResponse.class);

      if (authorizerResponse == null) {
        throw new WasbAuthorizationException(
            "RemoteAuthorizerResponse object null from remote call");
      } else if (authorizerResponse.getResponseCode()
          == REMOTE_CALL_SUCCESS_CODE) {
        return authorizerResponse.getAuthorizationResult();
      } else {
        throw new WasbAuthorizationException("Remote authorization"
            + " service encountered an error "
            + authorizerResponse.getResponseMessage());
      }
    } catch (URISyntaxException | WasbRemoteCallException
        | JsonParseException | JsonMappingException ex) {
      throw new WasbAuthorizationException(ex);
    }
  }

  private void setDelegationToken() throws IOException {
    this.delegationToken = SecurityUtils.getDelegationTokenFromCredentials();
  }
}

/**
 * POJO representing the response expected from a remote
 * authorization service.
 * The remote service is expected to return the authorization
 * response in the following JSON format
 * {
 *    "responseCode" : 0 or non-zero <int>,
 *    "responseMessage" : relevant message of failure <String>
 *    "authorizationResult" : authorization result <boolean>
 *                            true - if auhorization allowed
 *                            false - otherwise.
 *
 * }
 */
class RemoteAuthorizerResponse {

  private int responseCode;
  private boolean authorizationResult;
  private String responseMessage;

  public RemoteAuthorizerResponse(int responseCode,
      boolean authorizationResult, String message) {
    this.responseCode = responseCode;
    this.authorizationResult = authorizationResult;
    this.responseMessage = message;
  }

  public RemoteAuthorizerResponse() {
  }

  public int getResponseCode() {
    return responseCode;
  }

  public void setResponseCode(int responseCode) {
    this.responseCode = responseCode;
  }

  public boolean getAuthorizationResult() {
    return authorizationResult;
  }

  public void setAuthorizationResult(boolean authorizationResult) {
    this.authorizationResult = authorizationResult;
  }

  public String getResponseMessage() {
    return responseMessage;
  }

  public void setResponseMessage(String message) {
    this.responseMessage = message;
  }
}<|MERGE_RESOLUTION|>--- conflicted
+++ resolved
@@ -101,19 +101,7 @@
   public void init(Configuration conf)
       throws WasbAuthorizationException, IOException {
     LOG.debug("Initializing RemoteWasbAuthorizerImpl instance");
-<<<<<<< HEAD
-    Iterator<Token<? extends TokenIdentifier>> tokenIterator = null;
-    try {
-      delegationToken = SecurityUtils.getDelegationTokenFromCredentials();
-    } catch (IOException e) {
-      final String msg = "Error in fetching the WASB delegation token";
-      LOG.error(msg, e);
-      throw new IOException(msg, e);
-    }
-
-=======
     setDelegationToken();
->>>>>>> 54fd0e44
     remoteAuthorizerServiceUrl = SecurityUtils
         .getRemoteAuthServiceUrls(conf);
 
@@ -137,11 +125,11 @@
     try {
 
         /* Make an exception for the internal -RenamePending files */
-<<<<<<< HEAD
       if (wasbAbsolutePath.endsWith(NativeAzureFileSystem.FolderRenamePending.SUFFIX)) {
         return true;
       }
 
+      setDelegationToken();
       URIBuilder uriBuilder = new URIBuilder(remoteAuthorizerServiceUrl);
       uriBuilder.setPath("/" + CHECK_AUTHORIZATION_OP);
       uriBuilder.addParameter(WASB_ABSOLUTE_PATH_QUERY_PARAM_NAME,
@@ -161,10 +149,6 @@
       } else {
         uriBuilder.addParameter(Constants.DOAS_PARAM, ugi.getShortUserName());
       }
-      if (isSecurityEnabled && !connectUgi.hasKerberosCredentials()) {
-        connectUgi = UserGroupInformation.getLoginUser();
-      }
-      connectUgi.checkTGTAndReloginFromKeytab();
 
       try {
         responseBody = connectUgi
@@ -189,57 +173,6 @@
                   if (token != null) {
                     httpGet.setHeader("Cookie",
                         AuthenticatedURL.AUTH_COOKIE + "=" + token);
-=======
-        if (wasbAbsolutePath.endsWith(NativeAzureFileSystem.FolderRenamePending.SUFFIX)) {
-          return true;
-        }
-
-        setDelegationToken();
-        URIBuilder uriBuilder = new URIBuilder(remoteAuthorizerServiceUrl);
-        uriBuilder.setPath("/" + CHECK_AUTHORIZATION_OP);
-        uriBuilder.addParameter(WASB_ABSOLUTE_PATH_QUERY_PARAM_NAME,
-            wasbAbsolutePath);
-        uriBuilder.addParameter(ACCESS_OPERATION_QUERY_PARAM_NAME,
-            accessType);
-        if (isSecurityEnabled && StringUtils.isNotEmpty(delegationToken)) {
-          uriBuilder.addParameter(DELEGATION_TOKEN_QUERY_PARAM_NAME,
-              delegationToken);
-        }
-
-        String responseBody = null;
-        UserGroupInformation ugi = UserGroupInformation.getCurrentUser();
-        UserGroupInformation connectUgi = ugi.getRealUser();
-        if (connectUgi == null) {
-          connectUgi = ugi;
-        } else {
-          uriBuilder.addParameter(Constants.DOAS_PARAM, ugi.getShortUserName());
-        }
-
-        try {
-          responseBody = connectUgi
-              .doAs(new PrivilegedExceptionAction<String>() {
-                @Override
-                public String run() throws Exception {
-                  AuthenticatedURL.Token token = null;
-                  HttpGet httpGet = new HttpGet(uriBuilder.build());
-                  if (isKerberosSupportEnabled && UserGroupInformation
-                      .isSecurityEnabled() && (delegationToken == null
-                      || delegationToken.isEmpty())) {
-                    token = new AuthenticatedURL.Token();
-                    final Authenticator kerberosAuthenticator = new KerberosDelegationTokenAuthenticator();
-                    try {
-                      kerberosAuthenticator
-                          .authenticate(uriBuilder.build().toURL(), token);
-                      Validate.isTrue(token.isSet(),
-                          "Authenticated Token is NOT present. The request cannot proceed.");
-                    } catch (AuthenticationException e){
-                      throw new IOException("Authentication failed in check authorization", e);
-                    }
-                    if (token != null) {
-                      httpGet.setHeader("Cookie",
-                          AuthenticatedURL.AUTH_COOKIE + "=" + token);
-                    }
->>>>>>> 54fd0e44
                   }
                 }
                 return remoteCallHelper.makeRemoteGetRequest(httpGet);
